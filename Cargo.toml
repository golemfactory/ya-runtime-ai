[package]
name = "ya-runtime-ai"
version = "0.1.1"
edition = "2021"

# See more keys and their definitions at https://doc.rust-lang.org/cargo/reference/manifest.html

[workspace]
members = [ 
    "gpu-detection",
    "runtimes/dummy",
]

[dependencies]
ya-core-model = { git = "https://github.com/golemfactory/yagna.git", rev = "0e22f60cc8fe5d032cea7db6d5230320e8b2947f", features = ["activity", "appkey"] }
ya-runtime-api = { git = "https://github.com/golemfactory/yagna.git", rev = "0e22f60cc8fe5d032cea7db6d5230320e8b2947f" }
ya-service-bus = "0.7.1"
ya-client-model = "0.6.0"
ya-agreement-utils = "0.5"
<<<<<<< HEAD
ya-transfer = { git = "https://github.com/golemfactory/yagna.git", rev = "0e22f60cc8fe5d032cea7db6d5230320e8b2947f" }
ya-counters = { git = "https://github.com/golemfactory/yagna.git", rev = "0e22f60cc8fe5d032cea7db6d5230320e8b2947f" }
=======
ya-transfer = { git = "https://github.com/golemfactory/yagna.git", rev = "fb9a89b11c815b5b6b664ca6c8b1151524420aa3" }
gpu-detection = { path = "gpu-detection" }
>>>>>>> 8c71c0c1

actix = "0.13"
actix-rt = "2"
async-trait = "0.1"
log = "0.4"
serde = { version = "1.0", features = ["derive"] }
serde_json = "1.0"
clap = { version = "4", features = ["derive", "env"] }
dotenv = "0.15"
anyhow = "1.0"
env_logger = "0.11"
yansi = "1.0"
chrono = "0.4.34"
tokio = { version = "1.32", features = ["macros", "signal"] }
tokio-stream = { version = "0.1", features = ["io-util"] }
futures = "0.3"
flexi_logger = { version = "0.28", features = ["colors"] }
regex = "1"
reqwest = { version = "0.11", features = ["blocking", "json"] }
<<<<<<< HEAD
async-stream = "0.3.5"
ya-gsb-http-proxy = { git = "https://github.com/golemfactory/yagna.git", rev = "0e22f60cc8fe5d032cea7db6d5230320e8b2947f" }
http = "1.1.0"
bytes = "1.5.0"
=======
async-stream = "0.3"
ya-gsb-http-proxy = { git = "https://github.com/golemfactory/yagna.git", rev = "fb9a89b11c815b5b6b664ca6c8b1151524420aa3" }
http = "1.1"
bytes = "1.5"
>>>>>>> 8c71c0c1
humantime = "2.1"
humantime-serde = "1.1"
thiserror = "1.0.58"

[target.'cfg(target_os = "windows")'.dependencies]
winapi = { version = "0.3", features = ["jobapi2", "processthreadsapi", "handleapi"] }


[dev-dependencies]
assert_cmd = "2.0"
predicates = "3.1"

[patch.crates-io]
ya-core-model = { git = "https://github.com/golemfactory/yagna.git", rev = "0e22f60cc8fe5d032cea7db6d5230320e8b2947f" }<|MERGE_RESOLUTION|>--- conflicted
+++ resolved
@@ -17,13 +17,9 @@
 ya-service-bus = "0.7.1"
 ya-client-model = "0.6.0"
 ya-agreement-utils = "0.5"
-<<<<<<< HEAD
 ya-transfer = { git = "https://github.com/golemfactory/yagna.git", rev = "0e22f60cc8fe5d032cea7db6d5230320e8b2947f" }
 ya-counters = { git = "https://github.com/golemfactory/yagna.git", rev = "0e22f60cc8fe5d032cea7db6d5230320e8b2947f" }
-=======
-ya-transfer = { git = "https://github.com/golemfactory/yagna.git", rev = "fb9a89b11c815b5b6b664ca6c8b1151524420aa3" }
 gpu-detection = { path = "gpu-detection" }
->>>>>>> 8c71c0c1
 
 actix = "0.13"
 actix-rt = "2"
@@ -43,17 +39,10 @@
 flexi_logger = { version = "0.28", features = ["colors"] }
 regex = "1"
 reqwest = { version = "0.11", features = ["blocking", "json"] }
-<<<<<<< HEAD
-async-stream = "0.3.5"
+async-stream = "0.3"
 ya-gsb-http-proxy = { git = "https://github.com/golemfactory/yagna.git", rev = "0e22f60cc8fe5d032cea7db6d5230320e8b2947f" }
-http = "1.1.0"
-bytes = "1.5.0"
-=======
-async-stream = "0.3"
-ya-gsb-http-proxy = { git = "https://github.com/golemfactory/yagna.git", rev = "fb9a89b11c815b5b6b664ca6c8b1151524420aa3" }
 http = "1.1"
 bytes = "1.5"
->>>>>>> 8c71c0c1
 humantime = "2.1"
 humantime-serde = "1.1"
 thiserror = "1.0.58"
