--- conflicted
+++ resolved
@@ -366,25 +366,9 @@
                 Ok(exec.batch_id)
             }
             .map_err(move |e| {
-<<<<<<< HEAD
+                log::error!("ExeScript failure: {e:?}");
                 batch_.err_result(Some(e.to_string()));
                 batch_.finish();
-=======
-                log::error!("ExeScript failure: {e:?}");
-                let mut bind_batch = batch.borrow_mut();
-                let result = bind_batch.entry(batch_id_).or_insert(vec![]);
-
-                let index = result.len() as u32;
-                result.push(ExeScriptCommandResult {
-                    index,
-                    result: CommandResult::Error,
-                    stdout: None,
-                    stderr: None,
-                    message: Some(e.to_string()),
-                    is_batch_finished: true,
-                    event_date: Utc::now(),
-                });
->>>>>>> b4f8a38f
             });
             tokio::task::spawn_local(script_future);
             future::ok(batch_id)
