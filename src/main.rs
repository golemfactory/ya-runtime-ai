--- conflicted
+++ resolved
@@ -217,13 +217,8 @@
             ..TransferServiceContext::default()
         })
         .start(),
-<<<<<<< HEAD
-        process_controller: process::ProcessController::<T>::new(),
+        process_controller: process::ProcessController::<RUNTIME>::new(),
         batches: Batches::default(),
-=======
-        process_controller: process::ProcessController::<RUNTIME>::new(),
-        batches: Rc::new(RefCell::new(Default::default())),
->>>>>>> 4531c73d
         model_path: None,
     };
 
@@ -244,11 +239,7 @@
         gsb::bind(&exe_unit_url, move |exec: activity::Exec| {
             let exec = exec.clone();
             let batch_id = exec.batch_id.clone();
-<<<<<<< HEAD
-=======
-            let batch_id_ = exec.batch_id.clone();
             let runtime_config = runtime_config.clone();
->>>>>>> 4531c73d
 
             let batch = ctx.batches.start_batch(&exec.batch_id);
             let batch_ = batch.clone();
@@ -341,18 +332,13 @@
                             log::info!("Got start command, changing state of exe unit to ready",);
                             batch.ok_result();
                         }
-<<<<<<< HEAD
                         cmd @ ExeScriptCommand::Terminate { .. } => {
                             batch.next_command(cmd);
 
-                            ctx.process_controller.stop().await;
-=======
-                        ExeScriptCommand::Terminate { .. } => {
                             log::info!("Raw Terminate command. Stopping runtime",);
                             if let Err(err) = ctx.process_controller.stop().await {
                                 log::error!("Failed to terminate process. Err {err}");
                             }
->>>>>>> 4531c73d
                             ctx.transfers.send(Shutdown {}).await.ok();
                             send_state(
                                 &ctx,
@@ -388,28 +374,12 @@
             future::ok(batch_id)
         });
 
-<<<<<<< HEAD
-        gsb::bind_stream(&exe_unit_url, move |mut http_call: GsbHttpCall| {
-            let stream = http_call.execute("http://localhost:7861/".to_string());
-=======
-        gsb::bind(&exe_unit_url, move |exec: activity::GetExecBatchResults| {
-            if let Some(result) = batch_results.borrow().get(&exec.batch_id) {
-                future::ok(result.clone())
-            } else {
-                future::err(RpcMessageError::NotFound(format!(
-                    "Batch id={}",
-                    exec.batch_id
-                )))
-            }
-        });
-
         gsb::bind_stream(&exe_unit_url, move |message: GsbHttpCallMessage| {
             let mut proxy = GsbToHttpProxy {
                 // base_url: "http://10.30.13.8:7861/".to_string(),
                 base_url: "http://localhost:7861/".to_string(),
             };
             let stream = proxy.pass(message);
->>>>>>> 4531c73d
             Box::pin(stream.map(Ok))
         });
     };
